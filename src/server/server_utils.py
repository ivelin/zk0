"""Server utility functions for SmolVLA federated learning."""

from __future__ import annotations

from flwr.common import parameters_to_ndarrays

import torch
import numpy as np
from typing import List
from pathlib import Path
from loguru import logger

# Import utils functions at module level for easier testing
from src.core.utils import get_tool_config
from src.common.parameter_utils import (
    compute_parameter_hash,
    compute_rounded_hash,
    validate_and_log_parameters,
    compute_server_param_update_norm,
)
from src.server.metrics_utils import (
    create_client_metrics_dict,
    prepare_server_wandb_metrics,
    aggregate_client_metrics,
    collect_individual_client_metrics,
    aggregate_and_log_metrics,
    finalize_round_metrics,
)
from src.server.model_utils import (
    push_model_to_hub_enhanced,
    create_git_tags,
    extract_training_hyperparameters,
    extract_datasets,
    extract_final_metrics,
    compute_in_memory_insights,
    extract_training_insights,
    save_model_checkpoint,
    generate_model_card,
)


def get_runtime_mode(context) -> str:
    """Determine runtime mode from context.

    Args:
        context: Flower Context containing run configuration

    Returns:
        str: 'simulation' for local Ray-based runs, 'production' for external client connections
    """
    federation = context.run_config.get("federation", "")
    if "local-simulation" in federation:
        return "simulation"
    else:
        return "production"












def create_model_template():
    """Create a reusable model template for parameter operations using real dataset meta.

    This function abstracts the template model creation logic from AggregateEvaluationStrategy.__init__.
    It tries to load a real dataset first, then falls back to SO-100 compatible meta if datasets are unavailable.

    Returns:
        torch.nn.Module: SmolVLA model template with correct parameter shapes
    """
    try:
        # Try to load real dataset meta (same as server initialization)
        from src.core.utils import load_lerobot_dataset
        from src.configs import DatasetConfig
        from src.training.model_utils import get_model

        dataset_config = DatasetConfig.load()
        if dataset_config.server:
            server_config = dataset_config.server[0]
            dataset = load_lerobot_dataset(server_config.name)
            dataset_meta = dataset.meta
            logger.info(
                f"✅ Created model template using real dataset: {server_config.name}"
            )
            return get_model(dataset_meta=dataset_meta)
        else:
            raise ValueError("No server datasets configured")
    except Exception as e:
        logger.warning(
            f"Failed to load real dataset for template: {e} - falling back to SO-100 meta"
        )

        # Fallback to SO-100 compatible meta for standalone use
        class SO100Meta:
            def __init__(self):
                self.action_dim = 7
                self.state_dim = 0
                self.episode_length = 100
                self.stats = {"action": {"mean": [0.0] * 7, "std": [1.0] * 7}}
                self.features = {
                    "observation.image": {"dtype": "uint8", "shape": [3, 480, 640]},
                    "observation.state": {"dtype": "float32", "shape": [0]},
                    "action": {"dtype": "float32", "shape": [7]},
                }
                self.repo_id = "so100-generic"

        from src.training.model_utils import get_model

        meta = SO100Meta()
        template_model = get_model(dataset_meta=meta)
        logger.info("✅ Created model template using SO-100 fallback meta")
        return template_model


def prepare_server_eval_metrics(strategy, server_round):
    """Prepare server evaluation metrics for JSON logging and model cards.

    Args:
        strategy: The AggregateEvaluationStrategy instance
        server_round: Current server round number

    Returns:
        dict: Structured metrics dict for JSON serialization
    """
    # Get the latest eval loss
    composite_eval_loss = (
        strategy.server_eval_losses[-1]
        if hasattr(strategy, "server_eval_losses") and strategy.server_eval_losses
        else "N/A"
    )

    # Get aggregated client metrics
    aggregated_client_metrics = (
        strategy.last_aggregated_metrics
        if hasattr(strategy, "last_aggregated_metrics") and strategy.last_aggregated_metrics
        else {}
    )

    # Get individual client metrics
    individual_client_metrics = (
        strategy.last_client_metrics
        if hasattr(strategy, "last_client_metrics") and strategy.last_client_metrics
        else []
    )

    # Get per-dataset results
    server_eval_dataset_results = (
        strategy.last_per_dataset_results
        if hasattr(strategy, "last_per_dataset_results") and strategy.last_per_dataset_results
        else []
    )

    # Count datasets evaluated
    num_datasets_evaluated = len(server_eval_dataset_results)

    return {
        "composite_eval_loss": composite_eval_loss,
        "aggregated_client_metrics": aggregated_client_metrics,
        "individual_client_metrics": individual_client_metrics,
        "server_eval_dataset_results": server_eval_dataset_results,
        "num_datasets_evaluated": num_datasets_evaluated,
    }
















<<<<<<< HEAD
=======
        hyperparams = extract_training_hyperparameters(strategy.context, app_config)
        is_simulation = strategy.context.run_config.get("federation", "").startswith(
            "local-simulation"
        )
        train_datasets, eval_datasets = extract_datasets(
            zk0_config.get("datasets", {}), is_simulation
        )
        metrics = prepare_server_eval_metrics(strategy, server_round)
        insights = compute_in_memory_insights(strategy)

        try:
            from importlib.metadata import version

            project_version = version("zk0")
        except Exception as e:
            logger.warning(f"Failed to get project version: {e}")
            project_version = "unknown"

        other_info = {
            "timestamp": datetime.now().isoformat(),
            "version": project_version,
            "federation": strategy.context.run_config.get("federation"),
        }

        hf_repo_id = strategy.context.run_config.get("hf_repo_id")

        # Get WandB public URL if WandB is enabled
        from src.wandb_utils import get_wandb_public_url
        wandb_url = get_wandb_public_url()

        model_card_content = generate_model_card(
            hyperparams,
            train_datasets,
            eval_datasets,
            metrics,
            insights,
            other_info,
            hf_repo_id,
            wandb_url,
        )
>>>>>>> 83ae9b59







<<<<<<< HEAD
=======
def generate_model_card(
    hyperparams,
    train_datasets,
    eval_datasets,
    metrics,
    insights,
    other_info,
    hf_repo_id=None,
    wandb_url=None,
):
    """Generate model card README.md content.
>>>>>>> 83ae9b59


<<<<<<< HEAD












=======
    Returns:
        str: Model card content
    """
    timestamp = other_info.get("timestamp", "N/A")
    version = other_info.get("version", "N/A")

    content_lines = [
        "---",
        "language: en",
        "tags:",
        "- federated-learning",
        "- flower",
        "- smolvla",
        "- robotics",
        "- manipulation",
        "- so-100",
        "library_name: lerobot",
        "license: apache-2.0",
        "---",
        "",
        "# SmolVLA Federated Learning Checkpoint",
        "",
        "This model is a fine-tuned SmolVLA checkpoint trained using federated learning on SO-100 robotics datasets.",
        "",
        "## Training Details",
        "",
        "**Training Type**: Federated Learning (Flower Framework)",
        "**Base Model**: lerobot/smolvla_base",
        "**Timestamp**: {}".format(timestamp),
        "**Version**: {}".format(version),
    ]

    # Add WandB tracking section if URL is available
    if wandb_url:
        content_lines.extend([
            "",
            "## Training Experiment Tracking",
            "",
            "This model was trained using [Weights & Biases](https://wandb.ai). View the full experiment at:",
            f"{wandb_url}",
            "",
        ])

    content_lines.extend([
        "",
        "### Hyperparameters",
        "",
        "- **Server Rounds**: {}".format(hyperparams.get("num_server_rounds", "N/A")),
        "- **Local Epochs**: {}".format(hyperparams.get("local_epochs", "N/A")),
        "- **Proximal μ**: {}".format(hyperparams.get("proximal_mu", "N/A")),
        "- **Initial Learning Rate**: {}".format(hyperparams.get("initial_lr", "N/A")),
        "- **Batch Size**: {}".format(hyperparams.get("batch_size", "N/A")),
        "- **Fraction Fit**: {}".format(hyperparams.get("fraction_fit", "N/A")),
        "- **Fraction Evaluate**: {}".format(hyperparams.get("fraction_evaluate", "N/A")),
        "- **Eval Frequency**: {}".format(hyperparams.get("eval_frequency", "N/A")),
        "- **Eval Batches**: {}".format(hyperparams.get("eval_batches", "N/A")),
        "- **Checkpoint Interval**: {}".format(hyperparams.get("checkpoint_interval", "N/A")),
        "- **Dynamic Training Decay**: {}".format(hyperparams.get("dynamic_training_decay", "N/A")),
        "- **Scheduler Type**: {}".format(hyperparams.get("scheduler_type", "N/A")),
        "- **Adaptive LR Enabled**: {}".format(hyperparams.get("adaptive_lr_enabled", "N/A")),
        "- **Adaptive μ Enabled**: {}".format(hyperparams.get("adaptive_mu_enabled", "N/A")),
        "",
        "### Training Datasets",
        "",
    ])

    for ds in train_datasets:
        content_lines.append("- **{}**: {}".format(ds["name"], ds["description"]))

    content_lines.extend([
        "",
        "### Evaluation Datasets",
        "",
    ])

    for ds in eval_datasets:
        content_lines.append("- **{}**: {}".format(ds["name"], ds["description"]))

    content_lines.extend([
        "",
        "### Final Evaluation Metrics",
        "",
        "- **Composite Eval Loss**: {}".format(metrics.get("composite_eval_loss", "N/A")),
        "- **Aggregated Client Metrics**: {}".format(metrics.get("aggregated_client_metrics", {})),
        "- **Individual Client Metrics**: {} clients".format(len(metrics.get("individual_client_metrics", []))),
        "### Per-Dataset Results",
        "",
    ])

    for ds_result in metrics.get("server_eval_dataset_results", []):
        content_lines.append("- **{}**: Loss {:.4f}".format(
            ds_result.get("dataset_name", "Unknown"),
            ds_result.get("loss", "N/A")
        ))

    content_lines.extend([
        "",
        "### Training Insights",
        "",
    ])

    # Only include insights that are not N/A
    convergence_trend = insights.get("convergence_trend", "N/A")
    if convergence_trend != "N/A":
        content_lines.append("- **Convergence Trend**: {}".format(convergence_trend))

    avg_client_loss_trend = insights.get("avg_client_loss_trend", "N/A")
    if avg_client_loss_trend != "N/A":
        content_lines.append("- **Avg Client Loss Trend**: {}".format(avg_client_loss_trend))

    param_update_norm_trend = insights.get("param_update_norm_trend", "N/A")
    if param_update_norm_trend != "N/A":
        content_lines.append("- **Param Update Norm Trend**: {}".format(param_update_norm_trend))

    lr_mu_adjustments = insights.get("lr_mu_adjustments", "N/A")
    if lr_mu_adjustments != "N/A":
        content_lines.append("- **LR/μ Adjustments**: {}".format(lr_mu_adjustments))

    client_participation_rate = insights.get("client_participation_rate", "N/A")
    if client_participation_rate != "N/A":
        content_lines.append("- **Client Participation Rate**: {}".format(client_participation_rate))

    anomalies = insights.get("anomalies", [])
    content_lines.append("- **Anomalies**: {}".format(", ".join(anomalies) or "None detected"))

    content_lines.extend([
        "",
        "## Usage",
        "",
        "This model can be used for robotics manipulation tasks. Load with:",
        "",
        "```python",
        "from lerobot.policies.smolvla import SmolVLAPolicy",
        "",
        "policy = SmolVLAPolicy.from_pretrained(\"{}\")".format(hf_repo_id or "your-model-id"),
        "",
        "### Model Format",
        "- Weights saved in secure safetensors format (model.safetensors).",
        "- Load with: `from safetensors.torch import load_file; state_dict = load_file(\"model.safetensors\")`",
        "- Avoid legacy pytorch_model.bin for security reasons.",
        "",
        "## Limitations",
        "",
        "- Trained on SO-100 datasets only",
        "",
        "## Citation",
        "",
        "If you use this model, please cite:",
        "",
        "```",
        "@misc{zk0-smolvla-fl-2025},",
        "  title={SmolVLA Federated Learning on SO-100},",
        "  author={Kilo Code, Grok AI, ivelin.eth, and contributors},",
        "  year={2025},",
        "  url={https://github.com/ivelin/zk0}",
        "}",
        "```",
    ])

    return "\n".join(content_lines)
>>>>>>> 83ae9b59
<|MERGE_RESOLUTION|>--- conflicted
+++ resolved
@@ -167,23 +167,218 @@
         "num_datasets_evaluated": num_datasets_evaluated,
     }
 
-
-
-
-
-
-
-
-
-
-
-
-
-
-
-
-<<<<<<< HEAD
-=======
+    # Try to load federated_metrics.json
+    metrics_file = server_dir / "federated_metrics.json"
+    if metrics_file.exists():
+        try:
+            with open(metrics_file, "r") as f:
+                metrics_data = json.load(f)
+
+            # Extract trends
+            rounds = [m.get("round", 0) for m in metrics_data]
+            client_losses = [m.get("avg_client_loss", 0) for m in metrics_data]
+            param_norms = [m.get("param_update_norm", 0) for m in metrics_data]
+
+            if client_losses:
+                insights["avg_client_loss_trend"] = (
+                    f"Started at {client_losses[0]:.4f}, ended at {client_losses[-1]:.4f}"
+                )
+            if param_norms:
+                insights["param_update_norm_trend"] = (
+                    f"Average {sum(param_norms) / len(param_norms):.6f}"
+                )
+
+            # Participation rate
+            num_clients_list = [m.get("num_clients", 0) for m in metrics_data]
+            if num_clients_list:
+                avg_participation = sum(num_clients_list) / len(num_clients_list)
+                insights["client_participation_rate"] = (
+                    f"Average {avg_participation:.1f} clients per round"
+                )
+
+            # Anomalies (e.g., dropouts)
+            max_clients = max(num_clients_list) if num_clients_list else 0
+            dropouts = [
+                r for r, nc in zip(rounds, num_clients_list) if nc < max_clients
+            ]
+            if dropouts:
+                insights["anomalies"].append(f"Client dropouts in rounds: {dropouts}")
+
+        except Exception as e:
+            logger.error(f"Failed to parse federated metrics: {e}")
+
+    # Try to load policy_loss_history.json (correct filename)
+    history_file = server_dir / "policy_loss_history.json"
+    if history_file.exists():
+        try:
+            with open(history_file, "r") as f:
+                history_data = json.load(f)
+
+            losses = [
+                v.get("server_policy_loss", 0)
+                for v in history_data.values()
+                if isinstance(v, dict)
+            ]
+            if losses:
+                insights["convergence_trend"] = (
+                    f"Policy loss: {losses[0]:.4f} → {losses[-1]:.4f}"
+                )
+
+        except Exception as e:
+            logger.error(f"Failed to parse policy loss history: {e}")
+
+    # Extract LR/μ adjustments from server eval JSON (look for diagnosis metrics)
+    eval_file = server_dir / f"round_{num_rounds}_server_eval.json"
+    if eval_file.exists():
+        try:
+            with open(eval_file, "r") as f:
+                eval_data = json.load(f)
+
+            # Look for diagnosis metrics that might contain LR/μ info
+            metrics = eval_data.get("metrics", {})
+            diagnosis_mu = metrics.get("diagnosis_mu")
+            diagnosis_lr = metrics.get("diagnosis_lr")
+
+            if diagnosis_mu is not None and diagnosis_lr is not None:
+                insights["lr_mu_adjustments"] = f"Final LR: {diagnosis_lr}, μ: {diagnosis_mu}"
+            elif diagnosis_mu is not None:
+                insights["lr_mu_adjustments"] = f"μ: {diagnosis_mu}"
+            elif diagnosis_lr is not None:
+                insights["lr_mu_adjustments"] = f"LR: {diagnosis_lr}"
+
+        except Exception as e:
+            logger.error(f"Failed to parse server eval for LR/μ: {e}")
+
+    return insights
+
+
+def save_model_checkpoint(strategy, parameters, server_round: int) -> Path:
+    """Save model checkpoint to disk as a complete HF-ready directory.
+
+    Creates a full checkpoint directory with model.safetensors, config.json,
+    tokenizer files, README.md, and metrics.json for Hugging Face Hub compatibility.
+
+    Args:
+        strategy: The AggregateEvaluationStrategy instance
+        parameters: Flower Parameters object containing model weights
+        server_round: Current server round number
+        models_dir: Directory to save the checkpoint
+
+    Returns:
+        Path: Path to the created checkpoint directory
+    """
+    import json
+    from datetime import datetime
+    from pathlib import Path
+    from safetensors.torch import save_file
+    from huggingface_hub import snapshot_download
+    import shutil
+
+    try:
+        logger.info(
+            f"💾 Starting checkpoint directory creation for round {server_round}"
+        )
+
+        # Create checkpoint directory
+        checkpoint_dir = strategy.models_dir / f"checkpoint_round_{server_round}"
+        checkpoint_dir.mkdir(parents=True, exist_ok=True)
+
+        # Convert Flower Parameters to numpy arrays
+        from flwr.common import parameters_to_ndarrays
+
+        ndarrays = parameters_to_ndarrays(parameters)
+
+        # Create state dict with proper parameter names using template model
+        model = strategy.template_model
+        state_dict = {}
+        conversion_errors = []
+        for i, ((name, original_param), ndarray) in enumerate(
+            zip(model.state_dict().items(), ndarrays)
+        ):
+            try:
+                # Convert numpy array back to torch tensor
+                import torch
+
+                tensor = torch.from_numpy(ndarray)
+
+                # Always convert to the original dtype to handle dtype drift
+                if original_param.dtype != tensor.dtype:
+                    logger.debug(
+                        f"Converting param {name} from {tensor.dtype} to {original_param.dtype}"
+                    )
+                    tensor = tensor.to(original_param.dtype)
+
+                # Validate shape matches
+                if tensor.shape != original_param.shape:
+                    raise ValueError(
+                        f"Shape mismatch for {name}: {tensor.shape} vs {original_param.shape}"
+                    )
+
+                state_dict[name] = tensor
+
+            except Exception as param_e:
+                error_msg = f"Failed to convert param {i} ({name}): {param_e}"
+                logger.error(f"❌ {error_msg}")
+                conversion_errors.append(error_msg)
+                # Continue with other parameters
+
+        if conversion_errors:
+            logger.warning(
+                f"⚠️ {len(conversion_errors)} parameter conversion errors during checkpoint save for round {server_round}"
+            )
+            if len(conversion_errors) > len(state_dict) * 0.1:  # More than 10% failed
+                raise RuntimeError(
+                    f"Too many parameter conversion errors ({len(conversion_errors)}/{len(ndarrays)})"
+                )
+
+        # Save model in safetensors format
+        safetensors_path = checkpoint_dir / "model.safetensors"
+        save_file(state_dict, safetensors_path)
+
+        # Save config from template model
+        model.config.save_pretrained(checkpoint_dir)
+
+        # Copy base model files (tokenizer, preprocessor, etc.) using HF Hub cache
+        try:
+            # Use Hugging Face Hub's built-in caching mechanism
+            # snapshot_download will use the default HF cache (~/.cache/huggingface/hub)
+            # and reuse existing downloads automatically
+            base_model_path = snapshot_download("lerobot/smolvla_base")
+
+            # Copy essential files from HF cache to checkpoint dir
+            # Note: config.json is already saved from model.config.save_pretrained() above, so skip it
+            essential_files = [
+                "tokenizer.json",
+                "tokenizer_config.json",
+                "special_tokens_map.json",
+                "vocab.json",
+                "merges.txt",
+                "generation_config.json",
+                "preprocessor_config.json",
+                "policy_preprocessor.json",
+                "policy_postprocessor.json",
+            ]
+
+            copied_count = 0
+            for file_name in essential_files:
+                src_path = Path(base_model_path) / file_name
+                if src_path.exists():
+                    shutil.copy2(src_path, checkpoint_dir / file_name)
+                    copied_count += 1
+                    logger.debug(f"Copied {file_name} from HF cache")
+
+            logger.info(
+                f"✅ Copied {copied_count} essential base model files from HF cache"
+            )
+
+        except Exception as copy_e:
+            logger.warning(f"⚠️ Failed to copy base model files: {copy_e}")
+
+        # Generate README.md with model card
+        flwr_config = get_tool_config("flwr", "pyproject.toml")
+        app_config = flwr_config.get("app", {}).get("config", {})
+        zk0_config = get_tool_config("zk0", "pyproject.toml")
+
         hyperparams = extract_training_hyperparameters(strategy.context, app_config)
         is_simulation = strategy.context.run_config.get("federation", "").startswith(
             "local-simulation"
@@ -209,11 +404,6 @@
         }
 
         hf_repo_id = strategy.context.run_config.get("hf_repo_id")
-
-        # Get WandB public URL if WandB is enabled
-        from src.wandb_utils import get_wandb_public_url
-        wandb_url = get_wandb_public_url()
-
         model_card_content = generate_model_card(
             hyperparams,
             train_datasets,
@@ -222,18 +412,33 @@
             insights,
             other_info,
             hf_repo_id,
-            wandb_url,
         )
->>>>>>> 83ae9b59
-
-
-
-
-
-
-
-<<<<<<< HEAD
-=======
+
+        readme_path = checkpoint_dir / "README.md"
+        with open(readme_path, "w", encoding="utf-8") as f:
+            f.write(model_card_content)
+
+        # Save metrics.json - use the same full server eval structure
+        metrics_data = prepare_server_eval_metrics(strategy, server_round)
+        metrics_path = checkpoint_dir / "metrics.json"
+        with open(metrics_path, "w") as f:
+            json.dump(metrics_data, f, indent=2)
+
+        logger.info(f"✅ Full checkpoint directory created: {checkpoint_dir}")
+        logger.info(
+            f"📊 Saved {len(state_dict)} parameters, config, tokenizer files, README, and metrics"
+        )
+
+        return checkpoint_dir
+
+    except Exception as e:
+        logger.error(
+            f"❌ Failed to create checkpoint directory for round {server_round}: {e}"
+        )
+        logger.exception("Full traceback in save_model_checkpoint")
+        raise
+
+
 def generate_model_card(
     hyperparams,
     train_datasets,
@@ -242,26 +447,17 @@
     insights,
     other_info,
     hf_repo_id=None,
-    wandb_url=None,
 ):
     """Generate model card README.md content.
->>>>>>> 83ae9b59
-
-
-<<<<<<< HEAD
-
-
-
-
-
-
-
-
-
-
-
-
-=======
+
+    Args:
+        hyperparams: Dict of training hyperparameters
+        train_datasets: List of train dataset dicts
+        eval_datasets: List of eval dataset dicts
+        metrics: Dict of final evaluation metrics
+        insights: Dict of training insights
+        other_info: Dict with run timestamp, version, etc.
+
     Returns:
         str: Model card content
     """
@@ -293,17 +489,6 @@
         "**Timestamp**: {}".format(timestamp),
         "**Version**: {}".format(version),
     ]
-
-    # Add WandB tracking section if URL is available
-    if wandb_url:
-        content_lines.extend([
-            "",
-            "## Training Experiment Tracking",
-            "",
-            "This model was trained using [Weights & Biases](https://wandb.ai). View the full experiment at:",
-            f"{wandb_url}",
-            "",
-        ])
 
     content_lines.extend([
         "",
@@ -421,5 +606,4 @@
         "```",
     ])
 
-    return "\n".join(content_lines)
->>>>>>> 83ae9b59
+    return "\n".join(content_lines)